package coreapi

import (
	"context"
	"fmt"
	"sync"

	"github.com/ipfs/go-ipfs/core"

	"github.com/ipfs/go-ipfs/core/coreunix"

	blockservice "github.com/ipfs/go-blockservice"
	cid "github.com/ipfs/go-cid"
	cidutil "github.com/ipfs/go-cidutil"
	filestore "github.com/ipfs/go-filestore"
	bstore "github.com/ipfs/go-ipfs-blockstore"
	files "github.com/ipfs/go-ipfs-files"
	ipld "github.com/ipfs/go-ipld-format"
	dag "github.com/ipfs/go-merkledag"
	merkledag "github.com/ipfs/go-merkledag"
	dagtest "github.com/ipfs/go-merkledag/test"
	mfs "github.com/ipfs/go-mfs"
	ft "github.com/ipfs/go-unixfs"
	unixfile "github.com/ipfs/go-unixfs/file"
	uio "github.com/ipfs/go-unixfs/io"
	coreiface "github.com/ipfs/interface-go-ipfs-core"
	options "github.com/ipfs/interface-go-ipfs-core/options"
	path "github.com/ipfs/interface-go-ipfs-core/path"
)

type UnixfsAPI CoreAPI

var nilNode *core.IpfsNode
var once sync.Once

<<<<<<< HEAD
func getOrCreateNilNode() (*core.IpfsNode,error) {
=======
func getOrCreateNilNode() (*core.IpfsNode, error) {
>>>>>>> 36789eaa
	once.Do(func() {
		if nilNode != nil {
			return
		}
		node, err := core.NewNode(context.Background(), &core.BuildCfg{
			//TODO: need this to be true or all files
			// hashed will be stored in memory!
			NilRepo: true,
		})
		if err != nil {
			panic(err)
		}
		nilNode = node
	})

	return nilNode, nil
}

// Add builds a merkledag node from a reader, adds it to the blockstore,
// and returns the key representing that node.
func (api *UnixfsAPI) Add(ctx context.Context, files files.Node, opts ...options.UnixfsAddOption) (path.Resolved, error) {
	settings, prefix, err := options.UnixfsAddOptions(opts...)
	if err != nil {
		return nil, err
	}

	cfg, err := api.repo.Config()
	if err != nil {
		return nil, err
	}

	// check if repo will exceed storage limit if added
	// TODO: this doesn't handle the case if the hashed file is already in blocks (deduplicated)
	// TODO: conditional GC is disabled due to it is somehow not possible to pass the size to the daemon
	//if err := corerepo.ConditionalGC(req.Context(), n, uint64(size)); err != nil {
	//	res.SetError(err, cmds.ErrNormal)
	//	return
	//}

	if settings.NoCopy && !(cfg.Experimental.FilestoreEnabled || cfg.Experimental.UrlstoreEnabled) {
		return nil, fmt.Errorf("either the filestore or the urlstore must be enabled to use nocopy, see: https://git.io/vNItf")
	}

	addblockstore := api.blockstore
	if !(settings.FsCache || settings.NoCopy) {
		addblockstore = bstore.NewGCBlockstore(api.baseBlocks, api.blockstore)
	}
	exch := api.exchange
	pinning := api.pinning

	if settings.OnlyHash {
		node, err := getOrCreateNilNode()
		if err != nil {
			return nil, err
		}
		addblockstore = node.Blockstore
		exch = node.Exchange
		pinning = node.Pinning
	}

	bserv := blockservice.New(addblockstore, exch) // hash security 001
	dserv := dag.NewDAGService(bserv)

	// add a sync call to the DagService
	// this ensures that data written to the DagService is persisted to the underlying datastore
	// TODO: propagate the Sync function from the datastore through the blockstore, blockservice and dagservice
	var syncDserv *syncDagService
	if settings.OnlyHash {
		syncDserv = &syncDagService{
			DAGService: dserv,
			syncFn:     func() error { return nil },
		}
	} else {
		syncDserv = &syncDagService{
			DAGService: dserv,
			syncFn: func() error {
				ds := api.repo.Datastore()
				if err := ds.Sync(bstore.BlockPrefix); err != nil {
					return err
				}
				return ds.Sync(filestore.FilestorePrefix)
			},
		}
	}

	fileAdder, err := coreunix.NewAdder(ctx, pinning, addblockstore, syncDserv)
	if err != nil {
		return nil, err
	}

	fileAdder.Chunker = settings.Chunker
	if settings.Events != nil {
		fileAdder.Out = settings.Events
		fileAdder.Progress = settings.Progress
	}
	fileAdder.Pin = settings.Pin && !settings.OnlyHash
	fileAdder.Silent = settings.Silent
	fileAdder.RawLeaves = settings.RawLeaves
	fileAdder.NoCopy = settings.NoCopy
	fileAdder.CidBuilder = prefix

	switch settings.Layout {
	case options.BalancedLayout:
		// Default
	case options.TrickleLayout:
		fileAdder.Trickle = true
	default:
		return nil, fmt.Errorf("unknown layout: %d", settings.Layout)
	}

	if settings.Inline {
		fileAdder.CidBuilder = cidutil.InlineBuilder{
			Builder: fileAdder.CidBuilder,
			Limit:   settings.InlineLimit,
		}
	}

	if settings.OnlyHash {
		md := dagtest.Mock()
		emptyDirNode := ft.EmptyDirNode()
		// Use the same prefix for the "empty" MFS root as for the file adder.
		emptyDirNode.SetCidBuilder(fileAdder.CidBuilder)
		mr, err := mfs.NewRoot(ctx, md, emptyDirNode, nil)
		if err != nil {
			return nil, err
		}

		fileAdder.SetMfsRoot(mr)
	}

	nd, err := fileAdder.AddAllAndPin(files)
	if err != nil {
		return nil, err
	}

	if !settings.OnlyHash {
		if err := api.provider.Provide(nd.Cid()); err != nil {
			return nil, err
		}
	}

	return path.IpfsPath(nd.Cid()), nil
}

func (api *UnixfsAPI) Get(ctx context.Context, p path.Path) (files.Node, error) {
	ses := api.core().getSession(ctx)

	nd, err := ses.ResolveNode(ctx, p)
	if err != nil {
		return nil, err
	}

	return unixfile.NewUnixfsFile(ctx, ses.dag, nd)
}

// Ls returns the contents of an IPFS or IPNS object(s) at path p, with the format:
// `<link base58 hash> <link size in bytes> <link name>`
func (api *UnixfsAPI) Ls(ctx context.Context, p path.Path, opts ...options.UnixfsLsOption) (<-chan coreiface.DirEntry, error) {
	settings, err := options.UnixfsLsOptions(opts...)
	if err != nil {
		return nil, err
	}

	ses := api.core().getSession(ctx)
	uses := (*UnixfsAPI)(ses)

	dagnode, err := ses.ResolveNode(ctx, p)
	if err != nil {
		return nil, err
	}

	dir, err := uio.NewDirectoryFromNode(ses.dag, dagnode)
	if err == uio.ErrNotADir {
		return uses.lsFromLinks(ctx, dagnode.Links(), settings)
	}
	if err != nil {
		return nil, err
	}

	return uses.lsFromLinksAsync(ctx, dir, settings)
}

func (api *UnixfsAPI) processLink(ctx context.Context, linkres ft.LinkResult, settings *options.UnixfsLsSettings) coreiface.DirEntry {
	lnk := coreiface.DirEntry{
		Name: linkres.Link.Name,
		Cid:  linkres.Link.Cid,
		Err:  linkres.Err,
	}
	if lnk.Err != nil {
		return lnk
	}

	switch lnk.Cid.Type() {
	case cid.Raw:
		// No need to check with raw leaves
		lnk.Type = coreiface.TFile
		lnk.Size = linkres.Link.Size
	case cid.DagProtobuf:
		if !settings.ResolveChildren {
			break
		}

		linkNode, err := linkres.Link.GetNode(ctx, api.dag)
		if err != nil {
			lnk.Err = err
			break
		}

		if pn, ok := linkNode.(*merkledag.ProtoNode); ok {
			d, err := ft.FSNodeFromBytes(pn.Data())
			if err != nil {
				lnk.Err = err
				break
			}
			switch d.Type() {
			case ft.TFile, ft.TRaw:
				lnk.Type = coreiface.TFile
			case ft.THAMTShard, ft.TDirectory, ft.TMetadata:
				lnk.Type = coreiface.TDirectory
			case ft.TSymlink:
				lnk.Type = coreiface.TSymlink
				lnk.Target = string(d.Data())
			}
			lnk.Size = d.FileSize()
		}
	}

	return lnk
}

func (api *UnixfsAPI) lsFromLinksAsync(ctx context.Context, dir uio.Directory, settings *options.UnixfsLsSettings) (<-chan coreiface.DirEntry, error) {
	out := make(chan coreiface.DirEntry)

	go func() {
		defer close(out)
		for l := range dir.EnumLinksAsync(ctx) {
			select {
			case out <- api.processLink(ctx, l, settings): //TODO: perf: processing can be done in background and in parallel
			case <-ctx.Done():
				return
			}
		}
	}()

	return out, nil
}

func (api *UnixfsAPI) lsFromLinks(ctx context.Context, ndlinks []*ipld.Link, settings *options.UnixfsLsSettings) (<-chan coreiface.DirEntry, error) {
	links := make(chan coreiface.DirEntry, len(ndlinks))
	for _, l := range ndlinks {
		lr := ft.LinkResult{Link: &ipld.Link{Name: l.Name, Size: l.Size, Cid: l.Cid}}

		links <- api.processLink(ctx, lr, settings) //TODO: can be parallel if settings.Async
	}
	close(links)
	return links, nil
}

func (api *UnixfsAPI) core() *CoreAPI {
	return (*CoreAPI)(api)
}

// syncDagService is used by the Adder to ensure blocks get persisted to the underlying datastore
type syncDagService struct {
	ipld.DAGService
	syncFn func() error
}

func (s *syncDagService) Sync() error {
	return s.syncFn()
}<|MERGE_RESOLUTION|>--- conflicted
+++ resolved
@@ -33,11 +33,7 @@
 var nilNode *core.IpfsNode
 var once sync.Once
 
-<<<<<<< HEAD
-func getOrCreateNilNode() (*core.IpfsNode,error) {
-=======
 func getOrCreateNilNode() (*core.IpfsNode, error) {
->>>>>>> 36789eaa
 	once.Do(func() {
 		if nilNode != nil {
 			return
