package test

import (
	"context"
	"strconv"
	"testing"
	"time"

	files "github.com/ipfs/go-ipfs-files"
	"github.com/ipfs/go-merkledag"
	uio "github.com/ipfs/go-unixfs/io"
	"github.com/ipfs/interface-go-ipfs-core/options"
	"github.com/ipfs/interface-go-ipfs-core/path"
	"github.com/ipld/go-ipld-prime"
)

func TestPathUnixFSHAMTPartial(t *testing.T) {
	ctx, cancel := context.WithCancel(context.Background())
	defer cancel()

	// Create a node
	apis, err := NodeProvider{}.MakeAPISwarm(ctx, true, 1)
	if err != nil {
		t.Fatal(err)
	}
	a := apis[0]

	// Setting this after instantiating the swarm so that it's not clobbered by loading the go-ipfs config
<<<<<<< HEAD
	// prevVal := uio.UseHAMTSharding
	// uio.UseHAMTSharding = true
	// defer func() {
	// 	uio.UseHAMTSharding = prevVal
	// }()
=======
	prevVal := uio.HAMTShardingSize
	uio.HAMTShardingSize = 1
	defer func() {
		uio.HAMTShardingSize = prevVal
	}()
>>>>>>> e0b6bb40

	// Create and add a sharded directory
	dir := make(map[string]files.Node)
	// Make sure we have at least two levels of sharding
	for i := 0; i < uio.DefaultShardWidth+1; i++ {
		dir[strconv.Itoa(i)] = files.NewBytesFile([]byte(strconv.Itoa(i)))
	}

	r, err := a.Unixfs().Add(ctx, files.NewMapDirectory(dir), options.Unixfs.Pin(false))
	if err != nil {
		t.Fatal(err)
	}

	// Get the root of the directory
	nd, err := a.Dag().Get(ctx, r.Cid())
	if err != nil {
		t.Fatal(err)
	}

	// Make sure the root is a DagPB node (this API might change in the future to account for ADLs)
	_ = nd.(ipld.Node)
	pbNode := nd.(*merkledag.ProtoNode)

	// Remove one of the sharded directory blocks
	if err := a.Block().Rm(ctx, path.IpfsPath(pbNode.Links()[0].Cid)); err != nil {
		t.Fatal(err)
	}

	// Try and resolve each of the entries in the sharded directory which will result in pathing over the missing block
	//
	// Note: we could just check a particular path here, but it would require either greater use of the HAMT internals
	// or some hard coded values in the test both of which would be a pain to follow.
	for k := range dir {
		// The node will go out to the (non-existent) network looking for the missing block. Make sure we're erroring
		// because we exceeded the timeout on our query
		timeoutCtx, timeoutCancel := context.WithTimeout(ctx, time.Second*1)
		_, err := a.ResolveNode(timeoutCtx, path.Join(r, k))
		if err != nil {
			if timeoutCtx.Err() == nil {
				t.Fatal(err)
			}
		}
		timeoutCancel()
	}
}<|MERGE_RESOLUTION|>--- conflicted
+++ resolved
@@ -26,19 +26,11 @@
 	a := apis[0]
 
 	// Setting this after instantiating the swarm so that it's not clobbered by loading the go-ipfs config
-<<<<<<< HEAD
-	// prevVal := uio.UseHAMTSharding
-	// uio.UseHAMTSharding = true
-	// defer func() {
-	// 	uio.UseHAMTSharding = prevVal
-	// }()
-=======
 	prevVal := uio.HAMTShardingSize
 	uio.HAMTShardingSize = 1
 	defer func() {
 		uio.HAMTShardingSize = prevVal
 	}()
->>>>>>> e0b6bb40
 
 	// Create and add a sharded directory
 	dir := make(map[string]files.Node)
